"""
Multi-Language Parser Service

Provides AST parsing support for multiple programming languages using tree-sitter.
Supports Python (AST), TypeScript, JavaScript, and can be extended for other languages.
"""

import os
import ast
import json
import re
from typing import Dict, List, Any, Optional
from pathlib import Path

try:
    import tree_sitter_python
    import tree_sitter_typescript
    import tree_sitter_javascript
    from tree_sitter import Language, Parser

    TREE_SITTER_AVAILABLE = True
except ImportError as e:
    print(f"Tree-sitter not available: {e}")
    TREE_SITTER_AVAILABLE = False

# Import COBOL parser
try:
    import sys
    import os
    # Add cobol-support directory to path
    cobol_support_path = os.path.join(os.path.dirname(os.path.dirname(os.path.dirname(__file__))), 'cobol-support')
    if cobol_support_path not in sys.path:
        sys.path.insert(0, cobol_support_path)
    from services.cobol_parser import COBOLParser
    COBOL_PARSER_AVAILABLE = True
except ImportError:
    COBOL_PARSER_AVAILABLE = False
    print("⚠️  COBOL parser not available")

# Import Program Analyzer
try:
    from .program_analyzer import ProgramAnalyzer
    PROGRAM_ANALYZER_AVAILABLE = True
except ImportError:
    PROGRAM_ANALYZER_AVAILABLE = False
    print("⚠️  Program analyzer not available")


class MultiLanguageParser:
    """Parser that handles multiple programming languages including COBOL"""

    def __init__(self):
        self.parsers = {}
        self.languages = {
            "python": "Python AST Parser",
            "typescript": "Tree-sitter TypeScript Parser", 
            "javascript": "Tree-sitter JavaScript Parser"
        }

        if TREE_SITTER_AVAILABLE:
            self._setup_tree_sitter_parsers()

        # Add COBOL parser if available
        if COBOL_PARSER_AVAILABLE:
            self.cobol_parser = COBOLParser()
            self.languages["cobol"] = "Simple COBOL Parser"
        
        # Add Program Analyzer if available
        if PROGRAM_ANALYZER_AVAILABLE:
            self.program_analyzer = ProgramAnalyzer()
        else:
            self.program_analyzer = None

    def _setup_tree_sitter_parsers(self):
        """Setup tree-sitter parsers for supported languages"""
        try:
            # Python - use new API with direct language in constructor
            self.parsers["python"] = Parser(tree_sitter_python.language())

            # TypeScript
            self.parsers["typescript"] = Parser(tree_sitter_typescript.language_typescript())

            # JavaScript
            self.parsers["javascript"] = Parser(tree_sitter_javascript.language())

            print("Tree-sitter parsers initialized successfully")

        except Exception as e:
            print(f"Warning: Failed to setup tree-sitter parsers: {e}")
            print("Falling back to Python AST only")
            import traceback

            traceback.print_exc()

    def get_language_from_extension(self, file_path: str) -> str:
        """Get language from file extension"""
        ext = Path(file_path).suffix.lower()
        
        extension_map = {
            ".py": "python",
            ".ts": "typescript",
            ".js": "javascript",
            ".md": "markdown",
            ".markdown": "markdown",
            ".cbl": "cobol",
<<<<<<< HEAD
            ".cob": "cobol",
            ".cobol": "cobol",
=======
            ".cobol": "cobol",
            ".cob": "cobol",
>>>>>>> fbb53de6
        }
        
        # Add COBOL file extensions if parser is available
        if COBOL_PARSER_AVAILABLE:
            extension_map.update({
                ".cbl": "cobol",
                ".cob": "cobol", 
                ".cobol": "cobol"
            })

        return extension_map.get(ext, "unknown")

    def parse_file(self, file_path: str) -> Dict[str, Any]:
        """Parse file with appropriate parser"""
        language = self.get_language_from_extension(file_path)
        
        # Handle COBOL files
        if language == 'cobol' and COBOL_PARSER_AVAILABLE:
            return self.cobol_parser.parse_file(file_path)
        
        try:
            with open(file_path, 'r', encoding='utf-8') as f:
                content = f.read()

            if language == "python":
                return self._parse_python_ast(file_path, content)
<<<<<<< HEAD
            elif language in ["typescript", "javascript"]:
                return self._parse_typescript_javascript(file_path, content, language)
            elif language == "cobol":
                return self._parse_cobol(file_path, content)
            elif language == "json":
                return self._parse_json(file_path, content)
=======
            elif language == "typescript":
                return self._parse_typescript(file_path, content)
            elif language == "javascript":
                return self._parse_javascript(file_path, content)
>>>>>>> fbb53de6
            elif language == "markdown":
                return self._parse_markdown(file_path, content)
            elif language == "cobol":
                return self._parse_cobol(file_path, content)
            else:
                # Fallback: basic file info without parsing
                return {
                    "parse_success": False,
                    "language": language,
                    "file_path": file_path,
                    "entities": [],
                    "content": content,
                    "error": f"No parser available for {language}"
                }

        except Exception as e:
            return {
                "parse_success": False,
                "language": language,
                "file_path": file_path,
                "entities": [],
                "error": str(e)
            }

    def _parse_python_ast(self, file_path: str, content: str) -> Dict[str, Any]:
        """Parse Python file using AST"""
        try:
            tree = ast.parse(content)
            entities = []

            # Extract functions, classes, and imports
            for node in ast.walk(tree):
                if isinstance(node, ast.FunctionDef):
                    # Extract parameter info
                    param_info = []
                    for arg in node.args.args:
                        param_data = {"name": arg.arg}
                        if arg.annotation:
                            param_data["type"] = (
                                ast.unparse(arg.annotation) if hasattr(ast, "unparse") else str(arg.annotation)
                            )
                        param_info.append(param_data)

                    # Extract return type
                    return_type = None
                    if node.returns:
                        return_type = ast.unparse(node.returns) if hasattr(ast, "unparse") else str(node.returns)

                    # Extract decorators
                    decorators = []
                    for decorator in node.decorator_list:
                        if isinstance(decorator, ast.Name):
                            decorators.append(decorator.id)
                        elif isinstance(decorator, ast.Call) and isinstance(decorator.func, ast.Name):
                            decorators.append(decorator.func.id)

                    entities.append(
                        {
                            "type": "function",
                            "name": node.name,
                            "line_number": node.lineno,
                            "parameters": param_info,
                            "return_type": return_type,
                            "decorators": decorators,
                            "docstring": ast.get_docstring(node),
                        }
                    )

                elif isinstance(node, ast.ClassDef):
                    # Extract base classes
                    bases = []
                    for base in node.bases:
                        if isinstance(base, ast.Name):
                            bases.append(base.id)
                        elif isinstance(base, ast.Attribute):
                            bases.append(
                                f"{base.value.id}.{base.attr}" if isinstance(base.value, ast.Name) else str(base)
                            )

                    # Extract decorators
                    decorators = []
                    for decorator in node.decorator_list:
                        if isinstance(decorator, ast.Name):
                            decorators.append(decorator.id)
                        elif isinstance(decorator, ast.Call) and isinstance(decorator.func, ast.Name):
                            decorators.append(decorator.func.id)

                    entities.append(
                        {
                            "type": "class",
                            "name": node.name,
                            "line_number": node.lineno,
                            "bases": bases,
                            "decorators": decorators,
                            "docstring": ast.get_docstring(node),
                        }
                    )

                elif isinstance(node, ast.Import):
                    for alias in node.names:
                        entities.append(
                            {"type": "import", "name": alias.name, "alias": alias.asname, "line_number": node.lineno}
                        )

                elif isinstance(node, ast.ImportFrom):
                    for alias in node.names:
                        entities.append(
                            {
                                "type": "import_from",
                                "module": node.module,
                                "name": alias.name,
                                "alias": alias.asname,
                                "line_number": node.lineno,
                            }
                        )

            return {
                "file_path": file_path,
                "entities": entities,
                "language": "python",
                "lines_of_code": len(content.splitlines()),
                "parse_success": True,
                "error": None,
            }

        except Exception as e:
            return {
                "file_path": file_path,
                "entities": [],
                "language": "python",
                "lines_of_code": len(content.splitlines()) if content else 0,
                "parse_success": False,
                "error": str(e),
            }

    def _parse_typescript_javascript(self, file_path: str, content: str, language: str) -> Dict[str, Any]:
        """Parse TypeScript/JavaScript file using our advanced ts-morph extractor"""
        try:
            # Import our TypeScript extractor service
            import sys
            import os

            project_root = os.path.dirname(os.path.dirname(os.path.dirname(os.path.abspath(__file__))))
            if project_root not in sys.path:
                sys.path.insert(0, project_root)

            from ts_relationship_extractor_service import TSRelationshipExtractorService
            from js_entity_classifier import classify_js_entities

            # Create extractor instance
            project_dir = os.path.dirname(file_path)
            extractor = TSRelationshipExtractorService(project_dir)

            # Analyze the single file
            analysis_result = extractor.analyze_file(file_path, project_dir)

            if analysis_result.get("success", False):
                entities = analysis_result.get("entities", [])

                # Enhance entities with classification
                file_context = {"file_path": file_path, "project_root": project_dir}
                enhanced_entities = classify_js_entities(entities, file_context)

                return {
                    "file_path": file_path,
                    "entities": enhanced_entities,
                    "language": language,
                    "lines_of_code": len(content.splitlines()),
                    "parse_success": True,
                    "error": None,
                    "ts_morph_analysis": True,  # Flag to indicate advanced analysis
                }
            else:
                # Fallback to pattern-based parsing if ts-morph fails
                print(
                    f"⚠️ ts-morph analysis failed for {file_path}, using fallback: {analysis_result.get('error', 'Unknown error')}"
                )
                return self._parse_ts_js_fallback(file_path, content, language)

        except Exception as e:
            print(f"⚠️ TypeScript extractor failed for {file_path}: {e}")
            # Fallback to pattern-based parsing
            return self._parse_ts_js_fallback(file_path, content, language)

    def _parse_cobol(self, file_path: str, content: str) -> Dict[str, Any]:
        """Parse COBOL file using our comprehensive COBOL parser"""
        try:
            # Import our COBOL parser
            import sys
            import os
            
            project_root = os.path.dirname(os.path.dirname(os.path.dirname(os.path.abspath(__file__))))
            if project_root not in sys.path:
                sys.path.insert(0, project_root)
            
            from shared.services.cobol_parser import COBOLParser
            
            # Create COBOL parser instance
            cobol_parser = COBOLParser()
            
            # Parse the file
            result = cobol_parser.parse_file(file_path)
            
            if result.get("parse_success", False):
                # Convert COBOL entities to our standard format
                standard_entities = []
                for cobol_entity in result.get("entities", []):
                    standard_entity = {
                        "type": cobol_entity.entity_type.value.lower(),
                        "name": cobol_entity.name,
                        "line_number": cobol_entity.line_number,
                        "content": cobol_entity.content,
                        "parent_division": cobol_entity.parent_division,
                        "parent_section": cobol_entity.parent_section,
                        "parent_paragraph": cobol_entity.parent_paragraph,
                        "level_number": cobol_entity.level_number,
                        "data_type": cobol_entity.data_type,
                        "picture_clause": cobol_entity.picture_clause,
                        "value_clause": cobol_entity.value_clause,
                        "occurs_clause": cobol_entity.occurs_clause,
                        "redefines_clause": cobol_entity.redefines_clause,
                        "usage_clause": cobol_entity.usage_clause,
                        "context": cobol_entity.context,
                    }
                    standard_entities.append(standard_entity)
                
                return {
                    "file_path": file_path,
                    "entities": standard_entities,
                    "language": "cobol",
                    "lines_of_code": len(content.splitlines()),
                    "parse_success": True,
                    "error": None,
                    "entity_counts": result.get("entity_counts", {}),
                    "hierarchical_structure": result.get("hierarchical_structure", {}),
                    "cobol_analysis": True,  # Flag to indicate COBOL analysis
                }
            else:
                return {
                    "file_path": file_path,
                    "entities": [],
                    "language": "cobol",
                    "lines_of_code": len(content.splitlines()),
                    "parse_success": False,
                    "error": result.get("error", "COBOL parsing failed"),
                    "entity_counts": {},
                    "hierarchical_structure": {},
                }
                
        except Exception as e:
            return {
                "file_path": file_path,
                "entities": [],
                "language": "cobol",
                "lines_of_code": len(content.splitlines()) if content else 0,
                "parse_success": False,
                "error": f"COBOL parser error: {str(e)}",
                "entity_counts": {},
                "hierarchical_structure": {},
            }

    def _parse_with_tree_sitter(self, file_path: str, content: str, language: str) -> Dict[str, Any]:
        """Parse TypeScript/JavaScript file using tree-sitter or fallback pattern matching"""
        try:
            if language in self.parsers:
                # Use tree-sitter if available
                parser = self.parsers[language]
                tree = parser.parse(content.encode("utf-8"))
                root_node = tree.root_node

                entities = []
                self._extract_ts_js_entities(root_node, content, entities)

                return {
                    "file_path": file_path,
                    "entities": entities,
                    "language": language,
                    "lines_of_code": len(content.splitlines()),
                    "parse_success": True,
                    "error": None,
                }
            else:
                # Fallback to pattern-based parsing
                return self._parse_ts_js_fallback(file_path, content, language)

        except Exception as e:
            # If tree-sitter fails, try fallback
            return self._parse_ts_js_fallback(file_path, content, language)

    def _extract_ts_js_entities(self, node, content: str, entities: List[Dict[str, Any]]):
        """Extract entities from TypeScript/JavaScript AST"""
        content_lines = content.splitlines()

        def get_text(node):
            """Get text content of a node"""
            start_byte = node.start_byte
            end_byte = node.end_byte
            return content[start_byte:end_byte]

        # Function declarations
        if node.type in ["function_declaration", "method_definition", "arrow_function"]:
            function_name = None
            parameters = []
            return_type = None

            for child in node.children:
                if child.type == "identifier" and function_name is None:
                    function_name = get_text(child)
                elif child.type == "formal_parameters":
                    for param_child in child.children:
                        if param_child.type in ["identifier", "required_parameter", "optional_parameter"]:
                            param_name = get_text(param_child)
                            if param_name not in ["(", ")", ","]:
                                parameters.append({"name": param_name})
                elif child.type == "type_annotation":
                    return_type = get_text(child)

            if function_name:
                entities.append(
                    {
                        "type": "function",
                        "name": function_name,
                        "line_number": node.start_point[0] + 1,
                        "parameters": parameters,
                        "return_type": return_type,
                        "decorators": [],
                        "docstring": None,
                    }
                )

        # Class declarations
        elif node.type == "class_declaration":
            class_name = None
            bases = []

            for child in node.children:
                if child.type == "type_identifier" and class_name is None:
                    class_name = get_text(child)
                elif child.type == "class_heritage":
                    for heritage_child in child.children:
                        if heritage_child.type == "extends_clause":
                            for extends_child in heritage_child.children:
                                if extends_child.type == "identifier":
                                    bases.append(get_text(extends_child))

            if class_name:
                entities.append(
                    {
                        "type": "class",
                        "name": class_name,
                        "line_number": node.start_point[0] + 1,
                        "bases": bases,
                        "decorators": [],
                        "docstring": None,
                    }
                )

        # Interface declarations (TypeScript)
        elif node.type == "interface_declaration":
            interface_name = None

            for child in node.children:
                if child.type == "type_identifier" and interface_name is None:
                    interface_name = get_text(child)

            if interface_name:
                entities.append(
                    {
                        "type": "interface",
                        "name": interface_name,
                        "line_number": node.start_point[0] + 1,
                        "bases": [],
                        "decorators": [],
                        "docstring": None,
                    }
                )

        # Import statements
        elif node.type == "import_statement":
            import_clause = None
            from_clause = None

            for child in node.children:
                if child.type == "import_clause":
                    import_clause = get_text(child)
                elif child.type == "string":
                    from_clause = get_text(child).strip("\"'")

            if import_clause and from_clause:
                entities.append(
                    {
                        "type": "import",
                        "name": import_clause,
                        "module": from_clause,
                        "line_number": node.start_point[0] + 1,
                    }
                )

        # Recursively process children
        for child in node.children:
            self._extract_ts_js_entities(child, content, entities)

    def _parse_ts_js_fallback(self, file_path: str, content: str, language: str) -> Dict[str, Any]:
        """Fallback pattern-based parsing for TypeScript/JavaScript"""
        try:
            entities = []
            lines = content.splitlines()

            for line_num, line in enumerate(lines, 1):
                line = line.strip()

                # Interface declarations
                if line.startswith("interface "):
                    match = line.split()
                    if len(match) >= 2:
                        interface_name = match[1].rstrip("{")
                        entities.append(
                            {
                                "type": "interface",
                                "name": interface_name,
                                "line_number": line_num,
                                "bases": [],
                                "decorators": [],
                                "docstring": None,
                            }
                        )

                # Class declarations
                elif line.startswith("class "):
                    match = line.split()
                    if len(match) >= 2:
                        class_name = match[1].rstrip("{")
                        bases = []
                        if "extends" in line:
                            extends_part = line.split("extends")[1].split("{")[0].strip()
                            bases.append(extends_part)

                        entities.append(
                            {
                                "type": "class",
                                "name": class_name,
                                "line_number": line_num,
                                "bases": bases,
                                "decorators": [],
                                "docstring": None,
                            }
                        )

                # Function declarations
                elif ("function " in line or "=>" in line) and not line.startswith("//"):
                    function_name = None
                    parameters = []

                    if line.startswith("function "):
                        # Traditional function
                        parts = line.split("(")
                        if len(parts) >= 2:
                            function_name = parts[0].replace("function", "").strip()
                            param_part = parts[1].split(")")[0] if ")" in parts[1] else ""
                            if param_part:
                                parameters = [
                                    {"name": p.strip().split(":")[0]} for p in param_part.split(",") if p.strip()
                                ]

                    elif "async " in line and "=>" in line:
                        # Async arrow function
                        if "=" in line:
                            function_name = line.split("=")[0].replace("async", "").strip()

                    elif "=>" in line and "=" in line:
                        # Arrow function
                        function_name = line.split("=")[0].strip()

                    elif line.strip().endswith("): ") or line.strip().endswith(") {"):
                        # Method declaration
                        parts = line.split("(")
                        if len(parts) >= 2:
                            function_name_part = parts[0].strip()
                            # Remove access modifiers
                            for modifier in ["private", "public", "protected", "static", "async"]:
                                function_name_part = function_name_part.replace(modifier, "").strip()
                            function_name = function_name_part

                            param_part = parts[1].split(")")[0] if ")" in parts[1] else ""
                            if param_part:
                                parameters = [
                                    {"name": p.strip().split(":")[0]} for p in param_part.split(",") if p.strip()
                                ]

                    if function_name:
                        entities.append(
                            {
                                "type": "function",
                                "name": function_name,
                                "line_number": line_num,
                                "parameters": parameters,
                                "return_type": None,
                                "decorators": [],
                                "docstring": None,
                            }
                        )

                # Import statements
                elif line.startswith("import "):
                    if "from" in line:
                        # import { ... } from '...'
                        parts = line.split("from")
                        if len(parts) >= 2:
                            module = parts[1].strip().strip("'\"")
                            import_part = parts[0].replace("import", "").strip()
                            entities.append(
                                {"type": "import", "name": import_part, "module": module, "line_number": line_num}
                            )
                    else:
                        # import ...
                        import_name = line.replace("import", "").strip().rstrip(";")
                        entities.append(
                            {"type": "import", "name": import_name, "module": None, "line_number": line_num}
                        )

            return {
                "file_path": file_path,
                "entities": entities,
                "language": language,
                "lines_of_code": len(lines),
                "parse_success": True,
                "error": None,
            }

        except Exception as e:
            return {
                "file_path": file_path,
                "entities": [],
                "language": language,
                "lines_of_code": len(content.splitlines()) if content else 0,
                "parse_success": False,
                "error": str(e),
            }

    def _parse_json(self, file_path: str, content: str) -> Dict[str, Any]:
        """Parse JSON file and extract entities"""
        try:
            data = json.loads(content)
            entities = []
            filename = Path(file_path).name.lower()

            # Handle package.json
            if filename == "package.json":
                entities.extend(self._extract_package_json_entities(data))

            # Handle tsconfig.json
            elif filename == "tsconfig.json":
                entities.extend(self._extract_tsconfig_entities(data))

            # Handle generic JSON configuration files
            elif any(keyword in filename for keyword in ["config", "settings", ".eslintrc", ".prettierrc"]):
                entities.extend(self._extract_config_entities(data, filename))

            # Handle other JSON files as data structures
            else:
                entities.extend(self._extract_generic_json_entities(data))

            return {
                "file_path": file_path,
                "entities": entities,
                "language": "json",
                "lines_of_code": len(content.splitlines()),
                "parse_success": True,
                "error": None,
            }

        except json.JSONDecodeError as e:
            return {
                "file_path": file_path,
                "entities": [],
                "language": "json",
                "lines_of_code": len(content.splitlines()) if content else 0,
                "parse_success": False,
                "error": f"Invalid JSON: {str(e)}",
            }
        except Exception as e:
            return {
                "file_path": file_path,
                "entities": [],
                "language": "json",
                "lines_of_code": len(content.splitlines()) if content else 0,
                "parse_success": False,
                "error": str(e),
            }

    def _extract_package_json_entities(self, data: Dict[str, Any]) -> List[Dict[str, Any]]:
        """Extract entities from package.json"""
        entities = []

        # Project metadata
        if "name" in data:
            entities.append(
                {
                    "type": "project",
                    "name": data["name"],
                    "line_number": 1,
                    "metadata": {
                        "version": data.get("version"),
                        "description": data.get("description"),
                        "main": data.get("main"),
                    },
                }
            )

        # Dependencies
        for dep_type in ["dependencies", "devDependencies", "peerDependencies"]:
            if dep_type in data:
                for name, version in data[dep_type].items():
                    entities.append(
                        {
                            "type": "dependency",
                            "name": name,
                            "line_number": 1,
                            "dependency_type": dep_type,
                            "version": version,
                        }
                    )

        # Scripts
        if "scripts" in data:
            for name, command in data["scripts"].items():
                entities.append({"type": "script", "name": name, "line_number": 1, "command": command})

        return entities

    def _extract_tsconfig_entities(self, data: Dict[str, Any]) -> List[Dict[str, Any]]:
        """Extract entities from tsconfig.json"""
        entities = []

        # Compiler options
        if "compilerOptions" in data:
            for option, value in data["compilerOptions"].items():
                entities.append(
                    {
                        "type": "config_option",
                        "name": f"compilerOptions.{option}",
                        "line_number": 1,
                        "value": value,
                        "category": "typescript_compiler",
                    }
                )

        # Include/exclude patterns
        for pattern_type in ["include", "exclude", "files"]:
            if pattern_type in data:
                entities.append(
                    {
                        "type": "file_pattern",
                        "name": pattern_type,
                        "line_number": 1,
                        "patterns": (
                            data[pattern_type] if isinstance(data[pattern_type], list) else [data[pattern_type]]
                        ),
                    }
                )

        return entities

    def _extract_config_entities(self, data: Dict[str, Any], filename: str) -> List[Dict[str, Any]]:
        """Extract entities from configuration files"""
        entities = []

        def extract_config_recursive(obj, prefix=""):
            for key, value in obj.items():
                full_key = f"{prefix}.{key}" if prefix else key

                if isinstance(value, dict):
                    extract_config_recursive(value, full_key)
                else:
                    entities.append(
                        {
                            "type": "config_option",
                            "name": full_key,
                            "line_number": 1,
                            "value": value,
                            "category": filename.replace(".json", "").replace(".", "_"),
                        }
                    )

        if isinstance(data, dict):
            extract_config_recursive(data)

        return entities

    def _extract_generic_json_entities(self, data: Dict[str, Any]) -> List[Dict[str, Any]]:
        """Extract entities from generic JSON files"""
        entities = []

        # For generic JSON, create entities for top-level keys
        if isinstance(data, dict):
            for key, value in data.items():
                entities.append(
                    {
                        "type": "data_structure",
                        "name": key,
                        "line_number": 1,
                        "data_type": type(value).__name__,
                        "has_nested_structure": isinstance(value, (dict, list)),
                    }
                )

        return entities

    def _parse_cobol(self, file_path: str, content: str) -> Dict[str, Any]:
        """Parse COBOL file and extract hierarchical structure"""
        try:
            entities = []
            lines = content.splitlines()
            
            # Track current division and section context
            current_division = None
            current_section = None
            
            for line_num, line in enumerate(lines, 1):
                # Remove line numbers (first 6 characters) and clean up
                clean_line = line[6:].strip() if len(line) > 6 else line.strip()
                
                if not clean_line or clean_line.startswith('*') or clean_line.startswith('/'):
                    continue
                
                # Extract Divisions
                division_match = re.match(r'^(\w+)\s+DIVISION\s*\.?\s*$', clean_line, re.IGNORECASE)
                if division_match:
                    division_name = division_match.group(1).upper()
                    current_division = division_name
                    current_section = None
                    
                    entities.append({
                        "type": "division",
                        "name": division_name,
                        "line_number": line_num,
                        "hierarchy_level": 1,
                        "parent": None,
                        "metadata": {
                            "division_type": division_name,
                            "full_text": clean_line
                        }
                    })
                    continue
                
                # Extract all types of sections first (before paragraphs)
                # Check for any line containing SECTION (with or without period)
                if 'SECTION' in clean_line.upper():
                    # Remove period and SECTION to get section name
                    section_name = clean_line.upper().strip().replace(' SECTION', '').replace('SECTION', '').replace('.', '').strip()
                    current_section = section_name
                    
                    entities.append({
                        "type": "section",
                        "name": section_name,
                        "line_number": line_num,
                        "hierarchy_level": 2,
                        "parent": current_division,
                        "metadata": {
                            "section_type": section_name,
                            "division": current_division,
                            "full_text": clean_line
                        }
                    })
                    continue
                
                # Extract Paragraphs (names followed by period)
                paragraph_match = re.match(r'^([A-Z0-9-]+)\s*\.\s*$', clean_line)
                if paragraph_match:
                    paragraph_name = paragraph_match.group(1)
                    
                    entities.append({
                        "type": "paragraph",
                        "name": paragraph_name,
                        "line_number": line_num,
                        "hierarchy_level": 3,
                        "parent": current_section or current_division,
                        "metadata": {
                            "paragraph_type": paragraph_name,
                            "section": current_section,
                            "division": current_division,
                            "full_text": clean_line
                        }
                    })
                    continue
                
                # Extract Paragraphs that might have additional content on same line
                paragraph_with_content = re.match(r'^([A-Z0-9-]+)\s*\.\s+(.+)$', clean_line)
                if paragraph_with_content:
                    paragraph_name = paragraph_with_content.group(1)
                    
                    entities.append({
                        "type": "paragraph",
                        "name": paragraph_name,
                        "line_number": line_num,
                        "hierarchy_level": 3,
                        "parent": current_section or current_division,
                        "metadata": {
                            "paragraph_type": paragraph_name,
                            "section": current_section,
                            "division": current_division,
                            "full_text": clean_line,
                            "has_content": True
                        }
                    })
                    continue
                
                # Extract individual COBOL statements
                statement_entities = self._extract_cobol_statements(clean_line, line_num, current_division, current_section)
                entities.extend(statement_entities)
                
                # Extract Data Items (PIC clauses, 01 level items)
                data_item_entities = self._extract_cobol_data_items(clean_line, line_num, current_division, current_section)
                entities.extend(data_item_entities)
                
                # Extract File definitions
                file_entities = self._extract_cobol_files(clean_line, line_num, current_division, current_section)
                entities.extend(file_entities)
            
            return {
                "file_path": file_path,
                "entities": entities,
                "language": "cobol",
                "lines_of_code": len(lines),
                "parse_success": True,
                "error": None,
                "cobol_analysis": {
                    "total_divisions": len([e for e in entities if e["type"] == "division"]),
                    "total_sections": len([e for e in entities if e["type"] == "section"]),
                    "total_paragraphs": len([e for e in entities if e["type"] == "paragraph"]),
                    "total_statements": len([e for e in entities if e["type"] == "statement"]),
                    "total_data_items": len([e for e in entities if e["type"] == "data_item"]),
                    "total_files": len([e for e in entities if e["type"] == "file"])
                }
            }
            
        except Exception as e:
            return {
                "file_path": file_path,
                "entities": [],
                "language": "cobol",
                "lines_of_code": len(content.splitlines()) if content else 0,
                "parse_success": False,
                "error": str(e),
            }
    
    def _extract_cobol_statements(self, line: str, line_num: int, division: str, section: str) -> List[Dict[str, Any]]:
        """Extract individual COBOL statements"""
        entities = []
        
        # Common COBOL statements
        statement_patterns = [
            (r'^(MOVE|ADD|SUBTRACT|MULTIPLY|DIVIDE|COMPUTE)\s+', 'arithmetic'),
            (r'^(IF|WHEN|EVALUATE)\s+', 'conditional'),
            (r'^(PERFORM|CALL)\s+', 'control'),
            (r'^(OPEN|CLOSE|READ|WRITE|REWRITE|DELETE)\s+', 'io'),
            (r'^(DISPLAY|ACCEPT)\s+', 'io'),
            (r'^(INITIALIZE|SET|INSPECT)\s+', 'data_manipulation'),
            (r'^(STOP|EXIT|GOBACK|GO\s+TO)\s+', 'control'),
            (r'^(STRING|UNSTRING)\s+', 'string_manipulation'),
            (r'^(SORT|MERGE)\s+', 'sorting'),
            (r'^(SEARCH|SEARCH\s+ALL)\s+', 'searching'),
        ]
        
        for pattern, statement_type in statement_patterns:
            if re.match(pattern, line, re.IGNORECASE):
                # Extract the statement name
                match = re.match(pattern, line, re.IGNORECASE)
                if match:
                    statement_name = match.group(1).upper()
                    
                    entities.append({
                        "type": "statement",
                        "name": statement_name,
                        "line_number": line_num,
                        "hierarchy_level": 4,
                        "parent": section or division,
                        "metadata": {
                            "statement_type": statement_type,
                            "statement_name": statement_name,
                            "division": division,
                            "section": section,
                            "full_text": line
                        }
                    })
                    break
        
        return entities
    
    def _extract_cobol_data_items(self, line: str, line_num: int, division: str, section: str) -> List[Dict[str, Any]]:
        """Extract COBOL data items (PIC clauses, level numbers)"""
        entities = []
        
        # Data item patterns
        data_patterns = [
            (r'^(\d+)\s+(\w+)\s+(PIC|PICTURE)\s+', 'data_item'),  # Level number + name + PIC
            (r'^(\d+)\s+(\w+)\s*\.', 'data_item'),  # Level number + name
            (r'^(\d+)\s+(\w+)\s+REDEFINES\s+', 'data_item'),  # REDEFINES
            (r'^(\d+)\s+(\w+)\s+OCCURS\s+', 'data_item'),  # OCCURS
        ]
        
        for pattern, item_type in data_patterns:
            match = re.match(pattern, line, re.IGNORECASE)
            if match:
                level_number = match.group(1)
                item_name = match.group(2)
                
                entities.append({
                    "type": "data_item",
                    "name": item_name,
                    "line_number": line_num,
                    "hierarchy_level": 3,
                    "parent": section or division,
                    "metadata": {
                        "level_number": level_number,
                        "data_type": item_type,
                        "division": division,
                        "section": section,
                        "full_text": line
                    }
                })
                break
        
        return entities
    
    def _extract_cobol_files(self, line: str, line_num: int, division: str, section: str) -> List[Dict[str, Any]]:
        """Extract COBOL file definitions"""
        entities = []
        
        # File definition patterns
        file_patterns = [
            (r'^FD\s+(\w+)', 'file_description'),
            (r'^SELECT\s+(\w+)', 'file_control'),
        ]
        
        for pattern, file_type in file_patterns:
            match = re.match(pattern, line, re.IGNORECASE)
            if match:
                file_name = match.group(1)
                
                entities.append({
                    "type": "file",
                    "name": file_name,
                    "line_number": line_num,
                    "hierarchy_level": 2,
                    "parent": division,
                    "metadata": {
                        "file_type": file_type,
                        "division": division,
                        "section": section,
                        "full_text": line
                    }
                })
                break
        
        return entities

    def _parse_markdown(self, file_path: str, content: str) -> Dict[str, Any]:
        """Parse Markdown file and extract entities"""
        try:
            entities = []
            lines = content.splitlines()
            filename = Path(file_path).name.lower()

            current_section = None
            code_block_language = None
            in_code_block = False

            for line_num, line in enumerate(lines, 1):
                line = line.strip()

                # Headers
                if line.startswith("#"):
                    header_level = len(line) - len(line.lstrip("#"))
                    header_text = line.lstrip("# ").strip()

                    if header_text:
                        entities.append(
                            {
                                "type": "documentation_section",
                                "name": header_text,
                                "line_number": line_num,
                                "level": header_level,
                                "section_type": "header",
                            }
                        )
                        current_section = header_text

                # Code blocks
                elif line.startswith("```"):
                    if not in_code_block:
                        # Starting code block
                        in_code_block = True
                        code_block_language = line[3:].strip() or "text"

                        entities.append(
                            {
                                "type": "code_example",
                                "name": f"code_block_{code_block_language}",
                                "line_number": line_num,
                                "language": code_block_language,
                                "section": current_section,
                            }
                        )
                    else:
                        # Ending code block
                        in_code_block = False
                        code_block_language = None

                # Links
                elif "[" in line and "](" in line:
                    # Extract markdown links
                    link_pattern = r"\[([^\]]+)\]\(([^)]+)\)"
                    matches = re.findall(link_pattern, line)

                    for link_text, link_url in matches:
                        entities.append(
                            {
                                "type": "reference_link",
                                "name": link_text,
                                "line_number": line_num,
                                "url": link_url,
                                "section": current_section,
                            }
                        )

                # API references (lines that look like function/class references)
                elif (
                    line
                    and not line.startswith("#")
                    and ("()" in line or "class " in line.lower() or "interface " in line.lower())
                ):
                    # Extract potential API references
                    api_matches = re.findall(r"`([^`]+)`", line)
                    for match in api_matches:
                        if any(keyword in match.lower() for keyword in ["function", "class", "interface", "method"]):
                            entities.append(
                                {
                                    "type": "api_reference",
                                    "name": match,
                                    "line_number": line_num,
                                    "section": current_section,
                                }
                            )

            # Special handling for README files
            if filename.startswith("readme"):
                entities.insert(
                    0, {"type": "project_documentation", "name": "README", "line_number": 1, "is_main_readme": True}
                )

            return {
                "file_path": file_path,
                "entities": entities,
                "language": "markdown",
                "lines_of_code": len(lines),
                "parse_success": True,
                "error": None,
            }

        except Exception as e:
            return {
                "file_path": file_path,
                "entities": [],
                "language": "markdown",
                "lines_of_code": len(content.splitlines()) if content else 0,
                "parse_success": False,
                "error": str(e),
            }


def parse_and_extract_entities(file_paths: List[str]) -> List[Dict[str, Any]]:
    """Parse multiple files and extract entities - new multi-language version"""
    print(f"🔍 Parsing {len(file_paths)} files with multi-language support...")

    parser = MultiLanguageParser()
    parsed_files = []

    for file_path in file_paths:
        print(f"   📄 Reading: {file_path}")
        result = parser.parse_file(file_path)

        if result["parse_success"]:
            entity_count = len(result["entities"])
            print(f"   ✅ Parsed {entity_count} entities from {result['language']} file")
            
            # Add program analysis if analyzer is available
            if parser.program_analyzer:
                try:
                    analysis = parser.program_analyzer.analyze_program(file_path, result)
                    result["program_analysis"] = analysis
                    print(f"   📊 Generated comprehensive program analysis")
                except Exception as e:
                    print(f"   ⚠️  Program analysis failed: {e}")
                    result["program_analysis"] = {"error": str(e)}
        else:
            print(f"   ❌ Failed to parse {file_path}: {result['error']}")

        parsed_files.append(result)

    return parsed_files


def extract_multi_language_relationships(parsed_files: List[Dict[str, Any]]) -> List[Any]:
    """Extract relationships from multi-language parsed files"""
    print(f"🔗 Extracting relationships from {len(parsed_files)} parsed files...")

    all_relationships = []
    
    # Create a mapping of file paths to their analysis for relationship context
    file_analysis_map = {}
    for file_data in parsed_files:
        if file_data.get("parse_success", False):
            file_path = file_data.get("file_path", "")
            program_analysis = file_data.get("program_analysis", {})
            file_analysis_map[file_path] = program_analysis

    # Separate files by language for specialized relationship extraction
    python_files = []
    ts_js_files = []
    cobol_files = []
    other_files = []

    for file_data in parsed_files:
        if not file_data.get("parse_success", False):
            continue

        language = file_data.get("language", "").lower()
        if language == "python":
            python_files.append(file_data)
        elif language in ["typescript", "javascript"]:
            ts_js_files.append(file_data)
        elif language == "cobol":
            cobol_files.append(file_data)
        else:
            other_files.append(file_data)

    # Extract Python relationships using AST extractor
    if python_files:
        print(f"   🐍 Extracting Python relationships from {len(python_files)} files...")
        try:
            from ast_relationship_extractor import extract_ast_relationships

            python_relationships = extract_ast_relationships(python_files)
            all_relationships.extend(python_relationships)
            print(f"   ✅ Extracted {len(python_relationships)} Python relationships")
        except Exception as e:
            print(f"   ❌ Failed to extract Python relationships: {e}")

    # Extract TypeScript/JavaScript relationships using ts-morph extractor
    if ts_js_files:
        print(f"   🟨 Extracting TypeScript/JavaScript relationships from {len(ts_js_files)} files...")
        try:
            # Get file paths for TypeScript extractor
            file_paths = [f["file_path"] for f in ts_js_files]
            project_root = os.path.commonpath(file_paths) if len(file_paths) > 1 else os.path.dirname(file_paths[0])

            from ts_relationship_extractor_service import TSRelationshipExtractorService

            extractor = TSRelationshipExtractorService(project_root)
            ts_relationships = extractor.extract_relationships(file_paths, project_root)

            # Convert JS relationships to compatible format
            # Import RelationshipExtraction from the same place as COBOL relationships
            import sys
            import os
            cobol_support_path = os.path.join(os.path.dirname(os.path.dirname(os.path.dirname(__file__))), 'cobol-support')
            if cobol_support_path not in sys.path:
                sys.path.insert(0, cobol_support_path)
            from services.cobol_relationship_extractor import RelationshipExtraction, RelationshipType

            # Map JS relationship types to our enum
            type_mapping = {
                "IMPORTS": RelationshipType.IMPORTS,
                "EXPORTS": RelationshipType.EXPORTS,
                "EXTENDS": RelationshipType.INHERITS,
                "IMPLEMENTS": RelationshipType.IMPLEMENTS,
                "DECORATES": RelationshipType.DECORATES,
                "CALLS": RelationshipType.CALLS,
                "TYPE_DEPENDENCY": RelationshipType.USES,
            }

            for js_rel in ts_relationships:
                try:
                    # Handle both enum objects and string values
                    js_rel_type = js_rel.relationship_type
                    if hasattr(js_rel_type, "value"):
                        js_rel_type_str = js_rel_type.value
                    else:
                        js_rel_type_str = str(js_rel_type)

                    relationship_type = type_mapping.get(js_rel_type_str, RelationshipType.USES)

                    compatible_rel = RelationshipExtraction(
                        source_file=js_rel.source_file,
                        target_file=js_rel.target_file,
                        source_entity=js_rel.source_entity,
                        target_entity=js_rel.target_entity,
                        relationship_type=relationship_type,
                        confidence=js_rel.confidence,
                        relationship_strength=js_rel.relationship_strength,
                        line_number=js_rel.line_number,
                        context=js_rel.context or "",
                    )
                    all_relationships.append(compatible_rel)
                except Exception as e:
                    print(
                        f"      ⚠️ Failed to convert relationship {js_rel.source_entity} -> {js_rel.target_entity}: {e}"
                    )
                    continue

            print(f"   ✅ Extracted {len(ts_relationships)} TypeScript/JavaScript relationships")
        except Exception as e:
            print(f"   ❌ Failed to extract TypeScript/JavaScript relationships: {e}")

    # Extract COBOL relationships
    if cobol_files:
<<<<<<< HEAD
        print(f"   🔷 Extracting COBOL relationships from {len(cobol_files)} files...")
        try:
            from shared.services.cobol_relationship_extractor import extract_cobol_relationships
            
            cobol_relationships = []
            
            for cobol_file in cobol_files:
                # Use advanced COBOL relationship extractor
                file_relationships = extract_cobol_relationships(cobol_file)
                cobol_relationships.extend(file_relationships)
                
                # Also add basic hierarchical relationships
                entities = cobol_file.get("entities", [])
                
                # Create relationships between divisions, sections, and paragraphs
                for entity in entities:
                    if entity.get("type") == "section" and entity.get("parent_division"):
                        from ai_relationship_extractor import RelationshipExtraction, RelationshipType
                        rel = RelationshipExtraction(
                            source_file=cobol_file["file_path"],
                            target_file=cobol_file["file_path"],
                            source_entity=entity["name"],
                            target_entity=entity["parent_division"],
                            relationship_type=RelationshipType.DEFINES,
                            confidence=1.0,
                            relationship_strength="strong",
                            line_number=entity["line_number"],
                            context=f"Section {entity['name']} belongs to {entity['parent_division']} Division"
                        )
                        cobol_relationships.append(rel)
                    
                    elif entity.get("type") == "paragraph" and entity.get("parent_section"):
                        from ai_relationship_extractor import RelationshipExtraction, RelationshipType
                        rel = RelationshipExtraction(
                            source_file=cobol_file["file_path"],
                            target_file=cobol_file["file_path"],
                            source_entity=entity["name"],
                            target_entity=entity["parent_section"],
                            relationship_type=RelationshipType.DEFINES,
                            confidence=1.0,
                            relationship_strength="strong",
                            line_number=entity["line_number"],
                            context=f"Paragraph {entity['name']} belongs to {entity['parent_section']} Section"
                        )
                        cobol_relationships.append(rel)
            
            all_relationships.extend(cobol_relationships)
            print(f"   ✅ Extracted {len(cobol_relationships)} COBOL relationships")
        except Exception as e:
            print(f"   ❌ Failed to extract COBOL relationships: {e}")
=======
        print(f"   🟦 Extracting COBOL relationships from {len(cobol_files)} files...")
        try:
            # Import COBOL relationship extractor with proper path
            import sys
            import os
            cobol_support_path = os.path.join(os.path.dirname(os.path.dirname(os.path.dirname(__file__))), 'cobol-support')
            if cobol_support_path not in sys.path:
                sys.path.insert(0, cobol_support_path)
            from services.cobol_relationship_extractor import extract_cobol_relationships
            
            for cobol_file in cobol_files:
                # Use relationships already extracted by COBOL parser if available
                cobol_relationships = cobol_file.get("relationships", [])
                print(f"   🔍 DEBUG: COBOL file {cobol_file.get('file_path', 'unknown')} has {len(cobol_relationships)} stored relationships")
                
                # Debug: Show relationship types in stored relationships
                if cobol_relationships:
                    rel_types = {}
                    for rel in cobol_relationships:
                        rel_type = rel.relationship_type.value if hasattr(rel.relationship_type, 'value') else str(rel.relationship_type)
                        rel_types[rel_type] = rel_types.get(rel_type, 0) + 1
                    print(f"   🔍 DEBUG: Stored relationship types: {rel_types}")
                
                if not cobol_relationships:
                    # Fallback to direct extraction if no relationships stored
                    print(f"   🔍 DEBUG: No stored relationships, extracting directly")
                    cobol_relationships = extract_cobol_relationships(cobol_file)
                    print(f"   🔍 DEBUG: Direct extraction returned {len(cobol_relationships)} relationships")
                    
                    # Debug: Show relationship types in direct extraction
                    if cobol_relationships:
                        rel_types = {}
                        for rel in cobol_relationships:
                            rel_type = rel.relationship_type.value if hasattr(rel.relationship_type, 'value') else str(rel.relationship_type)
                            rel_types[rel_type] = rel_types.get(rel_type, 0) + 1
                        print(f"   🔍 DEBUG: Direct extraction relationship types: {rel_types}")
                
                # Enhance relationships with contextual descriptions
                file_path = cobol_file.get("file_path", "")
                program_analysis = file_analysis_map.get(file_path, {})
                
                for relationship in cobol_relationships:
                    # Add contextual description to relationship
                    if hasattr(relationship, 'context') and program_analysis:
                        # Try to enhance the context with program analysis
                        source_entity = getattr(relationship, 'source_entity', '')
                        target_entity = getattr(relationship, 'target_entity', '')
                        
                        entity_descriptions = program_analysis.get("entity_descriptions", {})
                        source_desc = entity_descriptions.get(source_entity, "")
                        target_desc = entity_descriptions.get(target_entity, "")
                        
                        if source_desc and target_desc:
                            rel_type = getattr(relationship, 'relationship_type', 'UNKNOWN')
                            # Get the string value from the enum
                            rel_type_str = rel_type.value if hasattr(rel_type, 'value') else str(rel_type)
                            enhanced_context = f"{source_desc} {rel_type_str.lower()} {target_desc}"
                            relationship.context = enhanced_context
                
                all_relationships.extend(cobol_relationships)
                
            print(f"   ✅ Extracted {len(all_relationships)} COBOL relationships from {len(cobol_files)} files")
            
            # Debug: Show final relationship types
            rel_types = {}
            for rel in all_relationships:
                rel_type = rel.relationship_type.value if hasattr(rel.relationship_type, 'value') else str(rel.relationship_type)
                rel_types[rel_type] = rel_types.get(rel_type, 0) + 1
            print(f"   🔍 DEBUG: Final COBOL relationship types: {rel_types}")
        except Exception as e:
            print(f"   ❌ Failed to extract COBOL relationships: {e}")
            import traceback
            traceback.print_exc()
>>>>>>> fbb53de6

    print(f"🎯 Total relationships extracted: {len(all_relationships)}")
    return all_relationships<|MERGE_RESOLUTION|>--- conflicted
+++ resolved
@@ -103,13 +103,8 @@
             ".md": "markdown",
             ".markdown": "markdown",
             ".cbl": "cobol",
-<<<<<<< HEAD
-            ".cob": "cobol",
-            ".cobol": "cobol",
-=======
             ".cobol": "cobol",
             ".cob": "cobol",
->>>>>>> fbb53de6
         }
         
         # Add COBOL file extensions if parser is available
@@ -136,19 +131,10 @@
 
             if language == "python":
                 return self._parse_python_ast(file_path, content)
-<<<<<<< HEAD
-            elif language in ["typescript", "javascript"]:
-                return self._parse_typescript_javascript(file_path, content, language)
-            elif language == "cobol":
-                return self._parse_cobol(file_path, content)
-            elif language == "json":
-                return self._parse_json(file_path, content)
-=======
             elif language == "typescript":
                 return self._parse_typescript(file_path, content)
             elif language == "javascript":
                 return self._parse_javascript(file_path, content)
->>>>>>> fbb53de6
             elif language == "markdown":
                 return self._parse_markdown(file_path, content)
             elif language == "cobol":
@@ -332,83 +318,6 @@
             print(f"⚠️ TypeScript extractor failed for {file_path}: {e}")
             # Fallback to pattern-based parsing
             return self._parse_ts_js_fallback(file_path, content, language)
-
-    def _parse_cobol(self, file_path: str, content: str) -> Dict[str, Any]:
-        """Parse COBOL file using our comprehensive COBOL parser"""
-        try:
-            # Import our COBOL parser
-            import sys
-            import os
-            
-            project_root = os.path.dirname(os.path.dirname(os.path.dirname(os.path.abspath(__file__))))
-            if project_root not in sys.path:
-                sys.path.insert(0, project_root)
-            
-            from shared.services.cobol_parser import COBOLParser
-            
-            # Create COBOL parser instance
-            cobol_parser = COBOLParser()
-            
-            # Parse the file
-            result = cobol_parser.parse_file(file_path)
-            
-            if result.get("parse_success", False):
-                # Convert COBOL entities to our standard format
-                standard_entities = []
-                for cobol_entity in result.get("entities", []):
-                    standard_entity = {
-                        "type": cobol_entity.entity_type.value.lower(),
-                        "name": cobol_entity.name,
-                        "line_number": cobol_entity.line_number,
-                        "content": cobol_entity.content,
-                        "parent_division": cobol_entity.parent_division,
-                        "parent_section": cobol_entity.parent_section,
-                        "parent_paragraph": cobol_entity.parent_paragraph,
-                        "level_number": cobol_entity.level_number,
-                        "data_type": cobol_entity.data_type,
-                        "picture_clause": cobol_entity.picture_clause,
-                        "value_clause": cobol_entity.value_clause,
-                        "occurs_clause": cobol_entity.occurs_clause,
-                        "redefines_clause": cobol_entity.redefines_clause,
-                        "usage_clause": cobol_entity.usage_clause,
-                        "context": cobol_entity.context,
-                    }
-                    standard_entities.append(standard_entity)
-                
-                return {
-                    "file_path": file_path,
-                    "entities": standard_entities,
-                    "language": "cobol",
-                    "lines_of_code": len(content.splitlines()),
-                    "parse_success": True,
-                    "error": None,
-                    "entity_counts": result.get("entity_counts", {}),
-                    "hierarchical_structure": result.get("hierarchical_structure", {}),
-                    "cobol_analysis": True,  # Flag to indicate COBOL analysis
-                }
-            else:
-                return {
-                    "file_path": file_path,
-                    "entities": [],
-                    "language": "cobol",
-                    "lines_of_code": len(content.splitlines()),
-                    "parse_success": False,
-                    "error": result.get("error", "COBOL parsing failed"),
-                    "entity_counts": {},
-                    "hierarchical_structure": {},
-                }
-                
-        except Exception as e:
-            return {
-                "file_path": file_path,
-                "entities": [],
-                "language": "cobol",
-                "lines_of_code": len(content.splitlines()) if content else 0,
-                "parse_success": False,
-                "error": f"COBOL parser error: {str(e)}",
-                "entity_counts": {},
-                "hierarchical_structure": {},
-            }
 
     def _parse_with_tree_sitter(self, file_path: str, content: str, language: str) -> Dict[str, Any]:
         """Parse TypeScript/JavaScript file using tree-sitter or fallback pattern matching"""
@@ -1366,58 +1275,6 @@
 
     # Extract COBOL relationships
     if cobol_files:
-<<<<<<< HEAD
-        print(f"   🔷 Extracting COBOL relationships from {len(cobol_files)} files...")
-        try:
-            from shared.services.cobol_relationship_extractor import extract_cobol_relationships
-            
-            cobol_relationships = []
-            
-            for cobol_file in cobol_files:
-                # Use advanced COBOL relationship extractor
-                file_relationships = extract_cobol_relationships(cobol_file)
-                cobol_relationships.extend(file_relationships)
-                
-                # Also add basic hierarchical relationships
-                entities = cobol_file.get("entities", [])
-                
-                # Create relationships between divisions, sections, and paragraphs
-                for entity in entities:
-                    if entity.get("type") == "section" and entity.get("parent_division"):
-                        from ai_relationship_extractor import RelationshipExtraction, RelationshipType
-                        rel = RelationshipExtraction(
-                            source_file=cobol_file["file_path"],
-                            target_file=cobol_file["file_path"],
-                            source_entity=entity["name"],
-                            target_entity=entity["parent_division"],
-                            relationship_type=RelationshipType.DEFINES,
-                            confidence=1.0,
-                            relationship_strength="strong",
-                            line_number=entity["line_number"],
-                            context=f"Section {entity['name']} belongs to {entity['parent_division']} Division"
-                        )
-                        cobol_relationships.append(rel)
-                    
-                    elif entity.get("type") == "paragraph" and entity.get("parent_section"):
-                        from ai_relationship_extractor import RelationshipExtraction, RelationshipType
-                        rel = RelationshipExtraction(
-                            source_file=cobol_file["file_path"],
-                            target_file=cobol_file["file_path"],
-                            source_entity=entity["name"],
-                            target_entity=entity["parent_section"],
-                            relationship_type=RelationshipType.DEFINES,
-                            confidence=1.0,
-                            relationship_strength="strong",
-                            line_number=entity["line_number"],
-                            context=f"Paragraph {entity['name']} belongs to {entity['parent_section']} Section"
-                        )
-                        cobol_relationships.append(rel)
-            
-            all_relationships.extend(cobol_relationships)
-            print(f"   ✅ Extracted {len(cobol_relationships)} COBOL relationships")
-        except Exception as e:
-            print(f"   ❌ Failed to extract COBOL relationships: {e}")
-=======
         print(f"   🟦 Extracting COBOL relationships from {len(cobol_files)} files...")
         try:
             # Import COBOL relationship extractor with proper path
@@ -1491,7 +1348,6 @@
             print(f"   ❌ Failed to extract COBOL relationships: {e}")
             import traceback
             traceback.print_exc()
->>>>>>> fbb53de6
 
     print(f"🎯 Total relationships extracted: {len(all_relationships)}")
     return all_relationships